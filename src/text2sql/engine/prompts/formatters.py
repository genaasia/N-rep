import datetime

from abc import ABC, abstractmethod

from text2sql.engine.prompts.constants import (
    DEFAULT_FEWSHOT_SYSTEM_PROMPT,
    FEWSHOT_USER_EXAMPLE_TEMPLATE,
    FEWSHOT_USER_QUERY_TEMPLATE,
    FEWSHOT_ASSISTANT_TEMPLATE,
)

from text2sql.engine.prompts.constants_v2 import (
    CHESS_COT_PROMPT,
    ESQL_COT_PROMPT,
    ESQL_QE_PROMPT
)

from text2sql.engine.prompts.constants_v3 import SIMPLE_PROMPT_TEMPLATE_FOR_REASONERS, SIMPLE_USER_PROMPT_FOR_REASONERS
from text2sql.engine.prompts.constants_v3 import GENA_COT_PROMPT_TEMPLATE as GENA_COT_PROMPT_V3_TEMPLATE
from text2sql.engine.prompts.constants_v3 import GENA_REPAIR_SYSTEM_PROMPT_TEMPLATE
from text2sql.engine.prompts.constants_v3 import GENA_REPAIR_USER_MESSAGE_TEMPLATE
from text2sql.engine.prompts.constants_v3 import GENA_REWRITE_SYSTEM_PROMPT_TEMPLATE
from text2sql.engine.prompts.constants_v3 import GENA_REWRITE_USER_MESSAGE_TEMPLATE
from text2sql.engine.prompts.constants_v3 import (
     GENA_MYSQL_GUIDELINES,
     GENA_POSTGRES_GUIDELINES,
     GENA_SQLITE_GUIDELINES,
     GENA_USER_EXAMPLE_TEMPLATE,
     GENA_USER_QUERY_TEMPLATE,
     GENA_USER_QUERY_NO_DATE_TEMPLATE,
     GENA_USER_QUERY_EVIDENCE_SCHEMA_TEMPLATE,
     GENA_COT_W_EVIDENCE_PROMPT_TEMPLATE,
     GENA_ASSISTANT_TEMPLATE,
     REWRITE_PROMPT_TEMPLATE,
     REWRITE_USER_MESSAGE_TEMPLATE,
     GENA_USER_QUERY_SCHEMA_TEMPLATE
)


class BasePromptFormatter(ABC):

    @abstractmethod
    def generate_messages(self, query: str) -> list[dict]:
        pass


class BasicFewShotPromptFormatter(BasePromptFormatter):
    """basic formatter for few-shot prompted inference.
    
    this formatter generates a list of messages for few-shot prompted inference.
    this is configured for the "general" case, in which the schema information
    is only provided in the user message, and assumes the few-shot examples may
    be from other databases (e.g. BIRD, SPIDER cases).
    
    """
    def __init__(
            self,
            few_shot_query_key: str = "question",
            few_shot_target_key: str = "SQL",
            markdown_format: bool = True
        ):
            self.few_shot_query_key = few_shot_query_key
            self.few_shot_target_key = few_shot_target_key
            self.markdown_format = markdown_format


    def generate_messages(
            self, 
            system_message: str, 
            schema_description: str, 
            query: str, 
            few_shot_examples: list[dict] = [],
        ) -> list[dict]:
        messages = [{"role": "system", "content": system_message}]
        for example in few_shot_examples:
            example_query = example["data"][self.few_shot_query_key]
            example_sql = example["data"][self.few_shot_target_key]
            messages.append({"role": "user", "content": f"similar example query: {example_query}"})
            if self.markdown_format:
                output = f"```sql\n{example_sql}\n```"
            else:
                output = example_sql
            messages.append({"role": "assistant", "content": output})
        messages.append({"role": "user", "content": f"target schema:\n{schema_description}\n\ntarget query: {query}"})
        return messages
    

class LegacyFewShotPromptFormatter(BasePromptFormatter):
    """prompt formatter for few-shot prompted inference based in legacy text2sql API.
    
    Like the api, the schema description is added to the system prompt.
    There is a soft assumption that the few-shot examples are from the same database.
    """
    def __init__(
            self,
            database_type: str,
            few_shot_query_key: str = "question",
            few_shot_target_key: str = "SQL"
        ):
            self.database_type = database_type
            self.few_shot_query_key = few_shot_query_key
            self.few_shot_target_key = few_shot_target_key

    def format_user_message(self, user_message: str, db_type: str, add_date: bool) -> str:
        """format a single message"""
        if add_date:
            current_date = datetime.datetime.now().strftime('%A, %B %d, %Y')  # like "Friday, November 1, 2024"
            return FEWSHOT_USER_QUERY_TEMPLATE.format(current_date=current_date, user_message=user_message, db_type=db_type)
        return FEWSHOT_USER_EXAMPLE_TEMPLATE.format(user_message=user_message, db_type=db_type)

    def generate_messages(
            self, 
            schema_description: str, 
            query: str, 
            few_shot_examples: list[dict] = [],
            system_message: str | None = None, 
        ) -> list[dict]:
        # if system message is provided, use it and add schema description
        if system_message:
            if '{schema_description}' in system_message:
                 formatted_system_message = system_message.format(schema_description=schema_description)
            elif schema_description:
                formatted_system_message = f"{system_message}\n\ndatabase schema description:\n\n{schema_description}"
            messages = [{"role": "system", "content": formatted_system_message}]
        # use default system message by default
        else:
            formatted_system_message = DEFAULT_FEWSHOT_SYSTEM_PROMPT.format(schema_description=schema_description)
            messages = [{"role": "system", "content": formatted_system_message}]
        # assemble list of messages with few-shot examples
        for example in few_shot_examples:
            example_query = example["data"][self.few_shot_query_key]
            example_sql = example["data"][self.few_shot_target_key]
            example_message = self.format_user_message(example_query, self.database_type, add_date=False)
            messages.append({"role": "user", "content": example_message})
            output_message = FEWSHOT_ASSISTANT_TEMPLATE.format(sql_query=example_sql)
            messages.append({"role": "assistant", "content": output_message})
        # add date to the target query (for relative dates)
        query_message = self.format_user_message(query, self.database_type, add_date=True)
        messages.append({"role": "user", "content": query_message})
        return messages


class ChessCoTPromptFormatter(BasePromptFormatter):
    def __init__(
            self,
            database_type: str,
        ):
            self.database_type = database_type

    def format_user_message(self, schema_description: str, question: str) -> str:
        """format a single message"""
        return CHESS_COT_PROMPT.format(schema_description=schema_description, question=question)

    def generate_messages(
            self, 
            schema_description: str, 
            query: str, 
        ) -> list[dict]:
        messages = []
        query_message = self.format_user_message(schema_description, query)
        messages.append({"role": "user", "content": query_message})
        return messages


class ESQLCoTPromptFormatter(BasePromptFormatter):
    def __init__(
            self,
            database_type: str,
        ):
            self.database_type = database_type

    def format_user_message(self, schema_description: str, question: str) -> str:
        """format a single message"""
        return ESQL_COT_PROMPT.format(schema_description=schema_description, question=question)

    def generate_messages(
            self, 
            schema_description: str, 
            query: str, 
        ) -> list[dict]:
        messages = []
        query_message = self.format_user_message(schema_description, query)
        messages.append({"role": "user", "content": query_message})
        return messages


class ESQLQEPromptFormatter(BasePromptFormatter):
    def __init__(
            self,
            database_type: str,
        ):
            self.database_type = database_type

    def format_user_message(self, schema_description: str, question: str) -> str:
        """format a single message"""
        return ESQL_QE_PROMPT.format(schema_description=schema_description, question=question)

    def generate_messages(
            self, 
            schema_description: str, 
            query: str, 
        ) -> list[dict]:
        messages = []
        query_message = self.format_user_message(schema_description, query)
        messages.append({"role": "user", "content": query_message})
        return messages


class GenaCoTPromptFormatter(BasePromptFormatter):
    """format messages in the GENA AI API format with custom prompt template."""
    def __init__(
            self,
            database_type: str,
            few_shot_query_key: str = "nl_en_query",
            few_shot_target_key: str = "sql_query",
            current_date: str = datetime.datetime.now().strftime("%A, %B %d, %Y"),
            add_date: bool = True,
        ):
        self.database_type = database_type
        self.few_shot_query_key = few_shot_query_key
        self.few_shot_target_key = few_shot_target_key
        self.current_date = current_date
        self.add_date = add_date

    def generate_messages(
            self, 
            schema_description: str, 
            query: str, 
            few_shot_examples: list[dict] = [],
        ) -> list[dict]:
        if self.database_type == "mysql":
            dialect_guidelines = GENA_MYSQL_GUIDELINES
        elif self.database_type == "postgres":
            dialect_guidelines = GENA_POSTGRES_GUIDELINES
        elif self.database_type == "sqlite":
            dialect_guidelines = GENA_SQLITE_GUIDELINES
        else:
            raise ValueError(f"unsupported database type: {self.database_type}")

        formatted_system_message = GENA_COT_PROMPT_V3_TEMPLATE.format(
            sql_dialect=self.database_type,
            dialect_guidelines=dialect_guidelines,
            schema_description=schema_description
        )
        messages = [{"role": "system", "content": formatted_system_message}]

        for example in few_shot_examples:
            example_query = example["data"][self.few_shot_query_key]
            example_sql = example["data"][self.few_shot_target_key]
            messages.append({"role": "user", "content": GENA_USER_EXAMPLE_TEMPLATE.format(user_question=example_query, sql_dialect=self.database_type)})
            messages.append({"role": "assistant", "content": GENA_ASSISTANT_TEMPLATE.format(sql_query=example_sql)})

        if self.add_date:
            query_message = GENA_USER_QUERY_TEMPLATE.format(
                current_date=self.current_date, 
                user_question=query, 
                sql_dialect=self.database_type
            )
        else:
            query_message = GENA_USER_QUERY_NO_DATE_TEMPLATE.format(
                current_date=self.current_date, 
                user_question=query, 
                sql_dialect=self.database_type
            )

        messages.append({"role": "user", "content": query_message})
        return messages
    

class GenaRepairPromptFormatter(BasePromptFormatter):
    """format messages for repair with custom prompt template."""
    def __init__(
            self,
            database_type: str,
        ):
        self.database_type = database_type

    def generate_messages(
            self, 
            schema_description: str, 
            table_text: str,
            query: str, 
            predicted_sql: str,
            error: str | None = None,
        ) -> list[dict]:

        formatted_system_message = GENA_REPAIR_SYSTEM_PROMPT_TEMPLATE.format(
            sql_dialect=self.database_type
        )
        messages = [{"role": "system", "content": formatted_system_message}]

        query_message = GENA_REPAIR_USER_MESSAGE_TEMPLATE.format(
             sql_dialect=self.database_type,
             schema_description=schema_description,
             relevant_tables=table_text,
             user_question=query,
             original_sql=predicted_sql,
             error_message=error
        )
        messages.append({"role": "user", "content": query_message})
        return messages


class GenaRewritePromptFormatter(BasePromptFormatter):
    """format messages for rewrite with custom prompt template."""
    def __init__(
            self,
            database_type: str,
        ):
        self.database_type = database_type

    def generate_messages(
            self, 
            schema_description: str, 
            table_text: str,
            query: str, 
            predicted_sql: str,
        ) -> list[dict]:

        formatted_system_message = GENA_REWRITE_SYSTEM_PROMPT_TEMPLATE.format(
            sql_dialect=self.database_type
        )
        messages = [{"role": "system", "content": formatted_system_message}]

        query_message = GENA_REWRITE_USER_MESSAGE_TEMPLATE.format(
             sql_dialect=self.database_type,
             schema_description=schema_description,
             relevant_tables=table_text,
             user_question=query,
             original_sql=predicted_sql      
        )
        messages.append({"role": "user", "content": query_message})
        return messages


class SimplePromptFormatter(BasePromptFormatter):
    """format messages in a simple format for reasoning models."""
    def __init__(
            self,
            database_type: str,
        ):
        self.database_type = database_type

    def generate_messages(
            self, 
            schema_description: str, 
            query: str, 
        ) -> list[dict]:
        if self.database_type == "mysql":
            dialect_guidelines = GENA_MYSQL_GUIDELINES
        elif self.database_type == "postgres":
            dialect_guidelines = GENA_POSTGRES_GUIDELINES
        elif self.database_type == "sqlite":
            dialect_guidelines = GENA_SQLITE_GUIDELINES
        else:
            raise ValueError(f"unsupported database type: {self.database_type}")

        formatted_system_message = SIMPLE_PROMPT_TEMPLATE_FOR_REASONERS.format(
            sql_dialect=self.database_type,
            dialect_guidelines=dialect_guidelines,
        )
        messages = [{"role": "system", "content": formatted_system_message}]

        query_message = SIMPLE_USER_PROMPT_FOR_REASONERS.format(
            schema_description=schema_description,
            user_question=query, 
            sql_dialect=self.database_type
        )

        messages.append({"role": "user", "content": query_message})
        return messages


class GenaCoTwEvidencePromptFormatter(BasePromptFormatter):
    """format messages in the GENA AI API format with custom prompt template."""
    def __init__(
            self,
            database_type: str,
            few_shot_query_key: str = "nl_en_query",
            few_shot_target_key: str = "sql_query",
        ):
        self.database_type = database_type
        self.few_shot_query_key = few_shot_query_key
        self.few_shot_target_key = few_shot_target_key

    def generate_messages(
            self, 
            schema_description: str, 
            query: str, 
            evidence: str,
            few_shot_examples: list[dict] = [],
        ) -> list[dict]:
        if self.database_type == "mysql":
            dialect_guidelines = GENA_MYSQL_GUIDELINES
        elif self.database_type == "postgres":
            dialect_guidelines = GENA_POSTGRES_GUIDELINES
        elif self.database_type == "sqlite":
            dialect_guidelines = GENA_SQLITE_GUIDELINES
        else:
            raise ValueError(f"unsupported database type: {self.database_type}")

        formatted_system_message = GENA_COT_W_EVIDENCE_PROMPT_TEMPLATE.format(
            sql_dialect=self.database_type,
            dialect_guidelines=dialect_guidelines,
            # schema_description=schema_description
        )
        messages = [{"role": "system", "content": formatted_system_message}]

        for example in few_shot_examples:
            example_query = example["data"][self.few_shot_query_key]
            example_sql = example["data"][self.few_shot_target_key]
            exmaple_desc = example["data"]["gold_filtered_schema"]
            if "evidence" in example["data"]:
                exmaple_evidence = example["data"]["evidence"]
                messages.append({"role": "user", "content": GENA_USER_QUERY_EVIDENCE_SCHEMA_TEMPLATE.format(schema_description=exmaple_desc, user_question=example_query, evidence=exmaple_evidence, sql_dialect=self.database_type)})
            else:
                messages.append({"role": "user", "content": GENA_USER_QUERY_SCHEMA_TEMPLATE.format(schema_description=exmaple_desc, user_question=example_query, sql_dialect=self.database_type)})
            messages.append({"role": "assistant", "content": GENA_ASSISTANT_TEMPLATE.format(sql_query=example_sql)})

        query_message = GENA_USER_QUERY_EVIDENCE_SCHEMA_TEMPLATE.format(
            schema_description=schema_description,
            user_question=query, 
            evidence=evidence, 
            sql_dialect=self.database_type
        )

        messages.append({"role": "user", "content": query_message})
        return messages

<<<<<<< HEAD
class RewritePromptFormatter(BasePromptFormatter):
    """format messages for rewrite with custom prompt template."""
    def __init__(
            self,
            database_type: str,
        ):
        self.database_type = database_type

    def generate_messages(
            self, 
            schema_description: str, 
            query: str, 
            predicted_sql: str,
        ) -> list[dict]:

        formatted_system_message = REWRITE_PROMPT_TEMPLATE.format(
            sql_dialect=self.database_type
        )
        messages = [{"role": "system", "content": formatted_system_message}]

        query_message = REWRITE_USER_MESSAGE_TEMPLATE.format(
             schema_description=schema_description,
            #  relevant_tables=table_text,
             user_question=query,
             original_sql=predicted_sql      
        )
=======

from text2sql.engine.prompts.constants_schema_linking import (
    SCHEMA_LINKING_SYSTEM_PROMPT, 
    SCHEMA_LINKING_EXAMPLE_PROMPT_TEMPLATE,
    SCHEMA_LINKING_USER_PROMPT_TEMPLATE
)

class SelectorFormatterWExamples:
    """format messages in the GENA AI API format with custom prompt template."""

    def __init__(
        self,
        few_shot_examples : list[dict],
        desc_type:str,
    ):
        self.system_prompt = SCHEMA_LINKING_SYSTEM_PROMPT
        for example in few_shot_examples:
            example_description: str = example["schema_descriptions"][desc_type]
            example_question: str = example["question"]
            example_evidence: str = example["evidence"]
            example_answer: str = example["answer"]
            self.system_prompt += SCHEMA_LINKING_EXAMPLE_PROMPT_TEMPLATE.format(
                example_description=example_description,
                example_question=example_question,
                example_evidence=example_evidence,
                example_answer=example_answer,
            )
        
        print(self.system_prompt)

    def generate_messages(
        self,
        schema_description: str,
        question: str,
        evidence: str,
    ) -> list[dict]:
        messages = [{"role": "system", "content": self.system_prompt}]

        query_message = SCHEMA_LINKING_USER_PROMPT_TEMPLATE.format(
            schema_description=schema_description,
            question=question,
            evidence=evidence,
        )

>>>>>>> 324601b3
        messages.append({"role": "user", "content": query_message})
        return messages<|MERGE_RESOLUTION|>--- conflicted
+++ resolved
@@ -427,7 +427,7 @@
         messages.append({"role": "user", "content": query_message})
         return messages
 
-<<<<<<< HEAD
+
 class RewritePromptFormatter(BasePromptFormatter):
     """format messages for rewrite with custom prompt template."""
     def __init__(
@@ -454,7 +454,9 @@
              user_question=query,
              original_sql=predicted_sql      
         )
-=======
+        messages.append({"role": "user", "content": query_message})
+        return messages
+
 
 from text2sql.engine.prompts.constants_schema_linking import (
     SCHEMA_LINKING_SYSTEM_PROMPT, 
@@ -499,6 +501,5 @@
             evidence=evidence,
         )
 
->>>>>>> 324601b3
         messages.append({"role": "user", "content": query_message})
         return messages