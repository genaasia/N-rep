import atexit
import json
import time
import uuid
from abc import ABC, abstractmethod

import numpy as np
import tqdm
import weaviate
import weaviate.classes as wvc

from sklearn.metrics.pairwise import distance_metrics, pairwise_distances
from sklearn.preprocessing import normalize
from weaviate.classes.config import Property, DataType
from weaviate.classes.init import Auth
from weaviate.classes.query import MetadataQuery

from weaviate.util import generate_uuid5


class BaseRetriever(ABC):

    @abstractmethod
    def query():
        pass


class LocalRetriever(BaseRetriever):
    
    def __init__(self, embeddings: list[list[float]] | np.ndarray, data: list[dict], norm: bool = False, distance_metric: str = "cosine"):
        """vector similarity retrieval for local retrieval
        
        Args:
            embeddings (list[list[float]] | np.ndarray): list of embeddings
            data (list[dict]): list of data
            norm (bool, optional): normalize embeddings. Defaults to False.
            distance_metric (str, optional): distance metric. Defaults to "cosine".
        """
        if len(embeddings) != len(data):
            raise ValueError("The number of embeddings must equal the number of data!")
        if distance_metric not in distance_metrics():
            raise ValueError(f"Unknown distance metric '{distance_metric}', must be one of {list(distance_metrics().keys())}")
        if norm:
            embeddings = normalize(embeddings, norm="l2")
        self.distance_metric = distance_metric
        self.embeddings = np.array(embeddings)
        self.data = data

    def query(self, query_vector: list[float] | np.ndarray, top_k: int = 10, distance_metric: str | None = None) -> list[dict]:
        """query the retriever
        
        Args:
            query_vector (list[float] | np.ndarray): query vector
            top_k (int, optional): number of results. Defaults to 10.
            distance_metric (str | None, optional): override default distance metric. Defaults to None."""
        if not distance_metric:
            distance_metric = self.distance_metric
        elif distance_metric not in distance_metrics():
            raise ValueError(f"Unknown distance metric '{distance_metric}', must be one of {list(distance_metrics().keys())}")
        query_vector = np.array(query_vector).reshape(1, -1)
        distances = pairwise_distances(query_vector, self.embeddings, metric=distance_metric)[0]
        indices = np.argsort(distances)
        results = [{"id": int(i), "distance": float(distances[i]), "data": self.data[i]} for i in indices[:top_k]]
        return results


def weaviate_properties_from_dict(data_sample: dict) -> list[Property]:
    """get properties from a data sample"""
    # we assume that all data samples are non-null and same type across sample
    # TODO: the list logic doesn't work if data can have empty lists
    properties = []
    for key, value in data_sample.items():
        if isinstance(value, str):
            prop_dtype = DataType.TEXT
        elif isinstance(value, uuid.UUID):
            prop_dtype = DataType.UUID
        elif isinstance(value, bool):
            prop_dtype = DataType.BOOL
        elif isinstance(value, int):
            prop_dtype = DataType.INT
        elif isinstance(value, float):
            prop_dtype = DataType.NUMBER
        elif isinstance(value, dict):
            prop_dtype = DataType.OBJECT
        elif isinstance(value, list):
            if isinstance(value[0], str):
                prop_dtype = DataType.TEXT_ARRAY
            elif isinstance(value[0], str):
                prop_dtype = DataType.INT_ARRAY
            elif isinstance(value[0], float):
                prop_dtype = DataType.NUMBER_ARRAY
            elif isinstance(value[0], bool):
                prop_dtype = DataType.BOOL_ARRAY
            elif isinstance(value[0], dict):
                prop_dtype = DataType.OBJECT_ARRAY
            elif isinstance(value[0], uuid.UUID):
                prop_dtype = DataType.UUID
        else:
            raise ValueError(f"Unknown type for {key=} and {value=}")
        properties.append(Property(name=key, data_type=prop_dtype))
    return properties


class WeaviateRetriever(BaseRetriever):
    
    def __init__(self, host: str, port: int, grpc_port: int, collection_name: str):
        self.collection_name = collection_name
        self.host = host
        self.port = port
        self.grpc_port = grpc_port
        self.client: weaviate.Client = self._get_weaviate_client()

    def _get_weaviate_client(self) -> weaviate.Client:
        """get weaviate client"""
        client: weaviate.Client = weaviate.connect_to_local(
            host=self.host,
            port=self.port,
            grpc_port=self.grpc_port,
        )
        if not client.is_ready():
            raise Exception("weaviate client not ready")
        return client

    def _create_weaviate_collection(self, properties: list[Property]) -> dict:
        """create the weaviate collection"""
        self.client.collections.create(
            self.collection_name,
            vectorizer_config=wvc.config.Configure.Vectorizer.none(),
            properties=properties,
        )
        return self.get_collection_info()

    def populate_collection(
            self, 
            embeddings: list[list[float]] | np.ndarray, 
            data: list[dict], 
            delete_existing: bool = False, 
            properties: list[Property] | None = None,
            norm: bool = False, 
            verbose: bool = True,
            sleep_ms: int = 100,
        ) -> dict:
        """add data to the weaviate collection"""
        if len(embeddings) != len(data):
            raise ValueError("The number of embeddings must equal the number of data!")
        if norm:
            embeddings = normalize(np.array(embeddings), norm="l2")
        if delete_existing:
            self.client.collections.delete(self.collection_name)
        if not self.client.collections.exists(self.collection_name):
            if not properties:
                if verbose:
                    print("Inferring properties from data sample...")
                properties = weaviate_properties_from_dict(data[0])
            self._create_weaviate_collection(properties)
        collection = self.client.collections.get(self.collection_name)
        with collection.batch.dynamic() as batch:
            if verbose:
                iter_over = tqdm.trange(len(embeddings))
            else:
                iter_over = range(len(embeddings))
            for i in iter_over:
                embedding = list(embeddings[i])
                datum = data[i]
                batch.add_object(
                    uuid=generate_uuid5(datum),
                    properties=datum,
                    vector=embedding
                )
                if sleep_ms > 0:
                    time.sleep(sleep_ms / 1000)
            if len(collection.batch.failed_objects) > 0:
                raise Exception(f"Failed to import {len(collection.batch.failed_objects)} objects")
        return self.get_collection_info()


    def get_collection_info(self) -> dict:
        if not self.client.collections.exists(self.collection_name):
            raise ValueError(f"Collection '{self.collection_name}' does not exist! please do populate_collection() first!")
        collection = self.client.collections.get(self.collection_name)
        properties = collection.config.get().to_dict()
        count = collection.aggregate.over_all(total_count=True).total_count
        return {
            "collection_name": self.collection_name,
            "properties": properties,
            "count": count,
        }

    def query(self, query_vector: list[float] | np.ndarray, top_k: int = 10) -> list[dict]:
        if not self.client.collections.exists(self.collection_name):
            raise ValueError(f"Collection '{self.collection_name}' does not exist! please do populate_collection() first!")
        collection = self.client.collections.get(self.collection_name)
        response = collection.query.near_vector(
            near_vector=query_vector,
            limit=top_k,
            return_metadata=MetadataQuery(distance=True),
        )
        results = [
            {
                "id": str(obj.uuid),
                "distance": float(obj.metadata.distance),
                "data": dict(obj.properties),
            }
            for obj in response.objects
        ]
        return results
<<<<<<< HEAD
=======
    
    # close the client on exit
    def __del__(self):
        if self.client:
            print("closing weaviate client...")
            self.client.close()
            print("weaviate client closed")
>>>>>>> af9a668d


class WeaviateCloudRetriever(WeaviateRetriever):
    
    def __init__(self, cluster_url: str, auth_credentials: str, collection_name: str):
        self.collection_name = collection_name
        self.cluster_url = cluster_url
        self.auth_credentials = auth_credentials
        self.client: weaviate.Client = self._get_weaviate_client()

    def _get_weaviate_client(self) -> weaviate.Client:
        """get weaviate client"""
        client: weaviate.Client = weaviate.connect_to_weaviate_cloud(
            cluster_url=self.cluster_url,
            auth_credentials=Auth.api_key(self.auth_credentials),
        )
        if not client.is_ready():
            raise Exception("weaviate client not ready")
        return client
    
    # close the client on exit
    def __del__(self):
        if self.client:
            print("closing weaviate client...")
            self.client.close()
            print("weaviate client closed")<|MERGE_RESOLUTION|>--- conflicted
+++ resolved
@@ -204,8 +204,6 @@
             for obj in response.objects
         ]
         return results
-<<<<<<< HEAD
-=======
     
     # close the client on exit
     def __del__(self):
@@ -213,7 +211,6 @@
             print("closing weaviate client...")
             self.client.close()
             print("weaviate client closed")
->>>>>>> af9a668d
 
 
 class WeaviateCloudRetriever(WeaviateRetriever):
